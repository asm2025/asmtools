use std::error::Error;

mod tests;

#[tokio::main]
async fn main() -> Result<(), Box<dyn Error>> {
    dotenv::dotenv().ok();

<<<<<<< HEAD
    //tests::io::test_path_func()?;
    //tests::io::test_directory_func()?;
    //tests::io::test_file_func()?;

    //tests::web::test_url_func()?;
    //tests::web::test_reqwest_func().await?;

    //tests::threading::test_producer_consumer().await?;
    //tests::threading::test_consumer().await?;
    //tests::threading::test_injector_worker().await?;
    //tests::threading::test_parallel().await?;
=======
    tests::io::test_path_func()?;
    // tests::io::test_directory_func()?;
    // tests::io::test_file_func()?;

    // tests::web::test_url_func()?;
    // tests::web::test_reqwest_func().await?;

    // tests::threading::test_producer_consumer().await?;
    // tests::threading::test_consumer().await?;
    // tests::threading::test_injector_worker().await?;
    // tests::threading::test_parallel().await?;
>>>>>>> aeae1082

    Ok(())
}
<|MERGE_RESOLUTION|>--- conflicted
+++ resolved
@@ -1,36 +1,22 @@
-use std::error::Error;
-
-mod tests;
-
-#[tokio::main]
-async fn main() -> Result<(), Box<dyn Error>> {
-    dotenv::dotenv().ok();
-
-<<<<<<< HEAD
-    //tests::io::test_path_func()?;
-    //tests::io::test_directory_func()?;
-    //tests::io::test_file_func()?;
-
-    //tests::web::test_url_func()?;
-    //tests::web::test_reqwest_func().await?;
-
-    //tests::threading::test_producer_consumer().await?;
-    //tests::threading::test_consumer().await?;
-    //tests::threading::test_injector_worker().await?;
-    //tests::threading::test_parallel().await?;
-=======
-    tests::io::test_path_func()?;
-    // tests::io::test_directory_func()?;
-    // tests::io::test_file_func()?;
-
-    // tests::web::test_url_func()?;
-    // tests::web::test_reqwest_func().await?;
-
-    // tests::threading::test_producer_consumer().await?;
-    // tests::threading::test_consumer().await?;
-    // tests::threading::test_injector_worker().await?;
-    // tests::threading::test_parallel().await?;
->>>>>>> aeae1082
-
-    Ok(())
-}
+use std::error::Error;
+
+mod tests;
+
+#[tokio::main]
+async fn main() -> Result<(), Box<dyn Error>> {
+    dotenv::dotenv().ok();
+
+    // tests::io::test_path_func()?;
+    // tests::io::test_directory_func()?;
+    // tests::io::test_file_func()?;
+
+    //tests::web::test_url_func()?;
+    //tests::web::test_reqwest_func().await?;
+
+    //tests::threading::test_producer_consumer().await?;
+    //tests::threading::test_consumer().await?;
+    //tests::threading::test_injector_worker().await?;
+    //tests::threading::test_parallel().await?;
+
+    Ok(())
+}